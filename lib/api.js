var request = require('request');
var q = require('q');
var _ = require('underscore');
var querystring = require('querystring');

var api = exports = module.exports = {};

/**
 * Initializes the API Client.
 *
 * @returns void
 */
api.init = function() {
  this.tokenPromise = null;
  this.refreshToken = null;
  this.settings = {};
  this.defaultConfiguration();
};

/**
 * Defines the default configuration for tokenEndpoint and maxLimit for API Client.
 *
 * @returns void
 */
api.defaultConfiguration = function() {
  this.set('tokenEndpoint', 'token');
  this.set('maxLimit', 500);
};

/**
 * Sets the API URL for the specified resource name.
 *
 * @param {string} resource   - The resource name to create a URL for.
 * @param {string} id         - The id to provide to the resource endpoint.
 * @param {Object} parameters - The querystring parameters to include in the request.
 *
 * @returns {string} A URL to use in a HTTP Request
 */
api.urlFor = function(resource, id, parameters) {
  var url = this.settings.url + '/' + resource;
  if (id) {
    url = url + '/' + id;
  }

  if (parameters) {
    url = url + '?' + querystring.stringify(parameters);
  }

  return url;
};

/**
 * Gets the access and refresh tokens for this client.
 *
 * @returns {Promise} A promise to return an object with a refresh_token and access_token property.
 * @throws When the refresh token could not be retrieved. 
 */
api.getTokens = function() {
  var self = this;
  this.tokenPromise = this.tokenPromise || this.settings.tokenFetcher(this.refreshToken).then(function(tokens){
    if (tokens.refresh_token) {
      this.refreshToken = tokens.refresh_token;
    }

    return tokens;
  }).fail(function(error) {
    self.tokenPromise = null;
    throw error;
  });

  return this.tokenPromise;
};

/**
 * Sets this clients access and refresh token to the value of tokens.refresh_tokens.
 * The subtlty here is that the access token is represented as this.tokenPromise. See comment in the function for further explanation.
 *
 * @param {Object[]} tokens                 - A container for tokens
 * @param {string}   tokens[].refresh_token - The refresh token value to set.
 *
 * @returns void
 */
api.setTokens = function(tokens) {
  if (tokens.refresh_token) {
    this.refreshToken = tokens.refresh_token;
  }
  
  //The rest of this library always calls api.getTokens().then() so we have to mock a promise so the call to .then() works.
  //q.fulfill creates a promise in the fulfilled state so it responds instantly to the .then() call.
  this.tokenPromise = q.fulfill(tokens);
};

/**
 * sends a GET request to the resource specified.
 *
 * @param {string} resource   - The resource name to use.
 * @param {string} id         - The id to be provided toteh resource endpoint.
 * @param {Object} parameters - The query string parameters to use in the request.
 *
 * @returns {Object} The item with the specified id.
 */
api.get = function(resource, id, parameters) {
  var deferred = q.defer();
  if (!id) {
    deferred.reject({error: {message: "An id is required"}});
    return deferred.promise;
  }

  return this.getTokens().then(_.bind(function(tokens) {
    var req = {url: this.urlFor(resource, id, parameters), headers: {'Authorization': 'Bearer ' + tokens.access_token}, json: true};

    request(req, resolveResponse(deferred, this, req));

    return deferred.promise;
  }, this));
};

/**
 * Gets an item from the resource where id = the item's id.
 *
 * @param {string} resource   - The resource name to use.
 * @param {string} id         - A unique identifier for the resource specified.
 * @param {Object} parameters - The query string parameters to use in the request.
 *
 * @returns {Object[]} An array containing only the result body.
 */
api.getResult = function(resource, id, parameters) {
  return this.get(resource, id, parameters).get('body').get('result');
};


/**
 * Indexes the items for the specified resource.
 *
 * @param {string} resource   - The name of the resource to send the request to.
 * @Param {Object} parameters - The query string parameters to include with the request. 
 *
 * @returns {Object} an array of items for the specified resource.
 */
api.index = function(resource, parameters) {
  return this.getTokens().then(_.bind(function(tokens) {
    var deferred = q.defer();
    var req = {url: this.urlFor(resource, null, parameters), headers: {'Authorization': 'Bearer ' + tokens.access_token}, json: true};

    request(req, resolveResponse(deferred, this, req));

    return deferred.promise;
  }, this));
};


/**
 * Indexes all of the items for the specified resource.
 *
 * @param {string} resource   - The name of the resource to send the request to.
 * @param {Object} parameters - The query string parameters to include with the request. 
 */
api.indexAll = function(resource, parameters) {
  var promises = [];
  promises.push(this.index(resource, _.extend({}, parameters, {offset: 0, limit: this.settings.maxLimit})));
  return promises[0].then(_.bind(function(firstPage) {
    for (var offset = this.settings.maxLimit; offset < firstPage.body.pagination.total; offset += this.settings.maxLimit) {
      promises.push(this.index(resource, _.extend({}, parameters, {offset: offset, limit: this.settings.maxLimit})));
    }

    return q.all(promises).then(function(pages) {
      return _.flatten(_.pluck(_.pluck(pages, 'body'), 'result'), true);
    });
  }, this));
};

/**
 * Creates an item for the specified resource from the provided parameters.
 *
 * @param {string} resource   - The resource name the item is being created with. 
 * @param {Object} parameters - The body of the request containing the details of the item to be created.
 *
 * @returns {Promise} A Promise to return an object containing the id for the resource created.
 */
api.post = function(resource, parameters) {
  var deferred = q.defer();

  return this.getTokens().then(_.bind(function(tokens) {
    var req = {
      url: this.urlFor(resource),
      method: 'POST',
      json: parameters,
      headers: {'Authorization': 'Bearer ' + tokens.access_token}
    };

    request(req, resolveResponse(deferred, this, req));

    return deferred.promise;
  }, this));
}

/**
 * Updates the item with the specifed id for the given resource.
 *
 * @param {string} resource   - The resource name to up update the item.
 * @param {string} id         - The unique identifier of the item to be updated.
 * @param {Object} parameters - The information to update the item with.
 *
 * @returns {Promise} A Promise to return an object confirming the item was updated.
 */
api.put = function(resource, id, parameters) {
  var deferred = q.defer();

  return this.getTokens().then(_.bind(function(tokens) {
    var req = {
      url: this.urlFor(resource, id),
      method: 'PUT',
      json: parameters,
      headers: {'Authorization': 'Bearer ' + tokens.access_token}
    };

    request(req, resolveResponse(deferred, this, req));

    return deferred.promise;
  }, this));
}

/**
 * Deletes the item with the specified id from the given resource.
 *
 * @param {string} resource - The resource name to send the request to.
 * @param {string} id       - The unique identifier for the item to be deleted.
 *
 * @returns {Promise} A Promise to return an object confirming the item was deleted.
 */
api.delete = function(resource, id) {
  var deferred = q.defer();

  return this.getTokens().then(_.bind(function(tokens) {
    var req = {
      url: this.urlFor(resource, id),
      method: 'DELETE',
      headers: {'Authorization': 'Bearer ' + tokens.access_token}
    };

    request(req, resolveResponse(deferred, this, req));

    return deferred.promise;
  }, this));
}

/**
 * Creates and adds a setting with the specified value to the collection of settings. If value is blank the setting is added with no value.
 *
 * @param {string} setting - The Name of the field to add as a setting.
 * @param {string} value   - The value to assign to the new setting field
 *
 * @returns {Object} returns itself.
 */
api.set = function(setting, value) {
  if (arguments.length == 1) {
    return this.settings[setting];
  }

  this.settings[setting] = value;
  return this;
};

/**
 * Wrapper function to send a request to the API. This handles refreshing tokens and making the requests again in the event of a 403.
 */
function resolveResponse(deferred, api, req) {
  return function(error, res, body) {
    if (error) {
      deferred.reject(error);
    } else if (api && req && isExpiredToken(res, body)) {
      api.tokenPromise = null;
      api.getTokens().then(_.bind(function(tokens) {
        req.headers.Authorization = 'Bearer ' + tokens.access_token;
        request(req, resolveResponse(deferred, api, req));
      }, api), function(error) {
        deferred.reject({res: error.res, body: error.body});
      });
    } else if (res.statusCode >= 400) {
      deferred.reject({res: res, body: body});
    } else {
      deferred.resolve({res: res, body: body});
    }
  };
}

function isExpiredToken(res, body) {
  if (typeof body === 'string') {
    try {
      body = JSON.parse(body);
    } catch (e) {
      return false;
    }
  }

  return res.statusCode == 401 && body.error === 'invalid_grant';
}

/**
 * Gets the access token for the specified client id and secret.
 *
 * @param {string} tokenUrl    - The URL to send token request to.
 * @param {string} clientId    - The client Id to use when requesting a token.
 * @param {string} clientSecret - The client secret to use when requesting a token.
 *
 * @returns {Promise} A Promise to return a valid access token. 
 */
api.getClientCredentialsToken = function(tokenUrl, clientId, clientSecret) {
  var deferred = q.defer();

  request(
    {
      url: tokenUrl,
      method: 'POST',
      form: {grant_type: 'client_credentials', client_id: clientId, client_secret: clientSecret},
      json: true
    },
    resolveResponse(deferred)
  );

  return deferred.promise.then(parseTokenResponse);
};

/**
 * Refreshes the access token.
 *
 * @param {string} tokenUrl     - The URL to send token request to.
 * @param {string} clientId     - The client Id to use when requesting a token.
 * @param {string} clientSecret - The client secret to use when requesting a token.
 * @param {string} scope        - The scope being requested for the access token.
 * @param {string} refreshToken - The refreshToken to use when requesting a token.
 *
 * @returns {Promise} A promise to return a new access token.
 */
api.handleRefreshToken = function(tokenUrl, clientId, clientSecret, scope, refreshToken) {
  var deferred = q.defer();

  var form = {grant_type: 'refresh_token', client_id: clientId, client_secret: clientSecret, refresh_token: refreshToken};
  if (scope !== undefined) {
    form.scope = scope;
  }

  request({url: tokenUrl, method: 'POST', form: form, json: true}, resolveResponse(deferred));

  return deferred.promise.then(parseTokenResponse);
};

<<<<<<< HEAD
/**
 * Gets an access token for the client as a specified user.
 *
 * @param {string} tokenUrl     - The URL to send token request to.
 * @param {string} clientId     - The client Id to use when requesting a token.
 * @param {string} clientSecret - The client secret to use when requesting a token.
 * @param {string} username     - The username used when requesting a token.
 * @param {string} password     - The password to use when requesting a token.
 * @param {string} scope        - The scope being requested for the access token.
 *
 * @returns {Promise} A promise to return an access token for the user specified.
 */
api.getResourceOwnerPasswordCredentialsToken = function(tokenUrl, clientId, clientSecret, username, password, scope) {
=======
api.getResourceOwnerPasswordCredentialsToken = function(tokenUrl, clientId, clientSecret, username, password, scope, extra) {
>>>>>>> eab089e0
  var deferred = q.defer();

  var form = {grant_type: 'password', client_id: clientId, client_secret: clientSecret, username: username, password: password};

  if (extra) {
    _.extend(form, extra);
  }

  if (scope !== undefined) {
    form.scope = scope;
  }

  request(
    {
      url: tokenUrl,
      method: 'POST',
      form: form,
      json: true
    },
    resolveResponse(deferred)
  );

  return deferred.promise.then(parseTokenResponse);
};

function parseTokenResponse(res) {
  if (res.body.access_token) {
    var tokens = {access_token: res.body.access_token};
    if (res.body.refresh_token) {
      tokens.refresh_token = res.body.refresh_token;
    }

    return tokens;
  } else {
    throw { error: "Invalid response: " + res.body }
  }
}<|MERGE_RESOLUTION|>--- conflicted
+++ resolved
@@ -345,7 +345,6 @@
   return deferred.promise.then(parseTokenResponse);
 };
 
-<<<<<<< HEAD
 /**
  * Gets an access token for the client as a specified user.
  *
@@ -355,13 +354,11 @@
  * @param {string} username     - The username used when requesting a token.
  * @param {string} password     - The password to use when requesting a token.
  * @param {string} scope        - The scope being requested for the access token.
+ * @param {object} extra        - Any extra information you would like to pass to the tokens controller.
  *
  * @returns {Promise} A promise to return an access token for the user specified.
  */
-api.getResourceOwnerPasswordCredentialsToken = function(tokenUrl, clientId, clientSecret, username, password, scope) {
-=======
 api.getResourceOwnerPasswordCredentialsToken = function(tokenUrl, clientId, clientSecret, username, password, scope, extra) {
->>>>>>> eab089e0
   var deferred = q.defer();
 
   var form = {grant_type: 'password', client_id: clientId, client_secret: clientSecret, username: username, password: password};
